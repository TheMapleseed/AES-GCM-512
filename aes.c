--- conflicted
+++ resolved
@@ -44,10 +44,6 @@
 /*****************************************************************************/
 // The number of columns comprising a state in AES. This is a constant in AES. Value=4
 #define Nb 4
-<<<<<<< HEAD
-=======
-#define BLOCKLEN 16 // Block length in bytes AES is 128b block only
->>>>>>> b8394f30
 
 #if defined(AES256) && (AES256 == 1)
     #define Nk 8
@@ -176,18 +172,12 @@
   for (i = Nk; i < Nb * (Nr + 1); ++i)
   {
     {
-<<<<<<< HEAD
       k=(i-1) * 4;
       tempa[0]=RoundKey[k + 0];
       tempa[1]=RoundKey[k + 1];
       tempa[2]=RoundKey[k + 2];
       tempa[3]=RoundKey[k + 3];
-=======
-      tempa[0] = RoundKey[(i-1) * 4 + 0];
-      tempa[1] = RoundKey[(i-1) * 4 + 1];
-      tempa[2] = RoundKey[(i-1) * 4 + 2];
-      tempa[3] = RoundKey[(i-1) * 4 + 3];
->>>>>>> b8394f30
+
     }
 
     if (i % Nk == 0)
